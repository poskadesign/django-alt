![logo]

-----

django-alt is an alternative approach to data validation and 
REST endpoint definition in Django and DRF.

<<<<<<< HEAD
Latest version is **0.61**/**0.62a1**.
=======
**Development branch**
>>>>>>> 5d1d581e

### Installation
**Requirements**: this package depends on `django` and `djangorestframework`.
```
pip install django-alt
```

### Motives
- No standardized way to separate *domain* and *data* logic.
- No standardized way to validate serialized data.
- Standard validation techniques do not offer any mechanisms for *separation of concerns*. 
(e.g. validating object creation vs. update).
- Cumbersome lifecycle hooks (e.g. code to execute upon object creation).
- Allow more declarative expressions while making it easy to *spice* them up.

### Solution

This package aims to help solving these problems. It allows a notion of a
`validator` &ndash; an encapsulation of domain logic for a given model.
Validators allow you to:
 - Handle before and after lifecycle events of model changes (creation, update, deletion).
 - Write arbitrary methods to clean and validate individual fields that are automatically called when needed.
 - Write arbitrary methods to validate interdependent fields.
  
This package also includes `managers` and `endpoints` &ndash; means to automate 
validated model object management as REST resources (or not). A plentiful of
shorthand helpers make validating CRUD ops feel like a breeze. Validators also easily tie into existing infrastructure. 
 
Be sure to also 
checkout [`recipes.md`](https://github.com/poskadesign/django-alt/blob/master/docs/recipes.md) 
for quick&ndash;starting and more examples
or [`indepth.md`](https://github.com/poskadesign/django-alt/blob/master/docs/indepth.md)
for a *deeper dive*.

### Example: Todo list 
##### endpoints.py
```python
class TodoEndpoint(Endpoint):
    serializer = TodoSerializer
    config = {
        'get, patch, delete': {
            'queryset': lambda todo, **url: todo.objects.get(id=url['pk'])
        }
    }
```
##### validators.py
```python
class TodoValidator(Validator):
    def clean(self, attrs):
        attrs['slug'] = slugify(attrs['name'])
        
    def clean_author(self, author):
        return author.capitalize()
        
    def field_author(self, author):
        invalid_if(not author.is_active, 'author', 'Sorry, you cannot post')
            
    def did_create(self, instance, validated_attrs):
        inform_subscribers(instance)
```

##### serializers.py
```python
class TodoSerializer(ValidatedModelSerializer):
    class Meta:
        model = Todo
        fields = '__all__'
        validator_class = TodoValidator
```

### Example: endpoint customization
##### endpoints.py
```python
class TodoSpecialEndpoint(Endpoint):
    serializer = TodoSerializer
    config = {
        'get': {
            'queryset': lambda todo, **url: todo.objects.all(),
            'filters': {
                'hot': lambda: qs, hot: qs.filter(hot=hot),
                'confirmed': lambda: qs, confirmed: qs.filter(confirmed=confirmed)
            }
        }
    }
    
    @classmethod
    def can_get(cls):
        pre_permission = lambda request, **url: not request.user.is_anonymous
        post_permission = lambda request, queryset, attrs: not attrs.get('confirmed', False)
        return (pre_permission, post_permission)
```

### Notes
While on the **0.x** track, this project is subject to rapid
development and some changes might break reverse&ndash;compatibility.
Any contribution or ideas are welcome!

### Author & License
Vilius Poška.  
This project is freely licensed under the MIT license.  

[logo]: docs/logo-small.png "django-alt logo"<|MERGE_RESOLUTION|>--- conflicted
+++ resolved
@@ -5,11 +5,7 @@
 django-alt is an alternative approach to data validation and 
 REST endpoint definition in Django and DRF.
 
-<<<<<<< HEAD
-Latest version is **0.61**/**0.62a1**.
-=======
 **Development branch**
->>>>>>> 5d1d581e
 
 ### Installation
 **Requirements**: this package depends on `django` and `djangorestframework`.
